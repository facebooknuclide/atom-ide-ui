--- conflicted
+++ resolved
@@ -78,11 +78,7 @@
 function renderRowWithLinks(
   message: string,
   rowIndex: number,
-<<<<<<< HEAD
-  rows: string[],
-=======
   rows: Array<string>,
->>>>>>> 7878da75
 ): React.Element<any> {
   const messageWithWhitespace = message.replace(
     LEADING_WHITESPACE_RE,
@@ -107,11 +103,7 @@
     // We need to use a span here instead of a div so that `text-overflow: ellipsis` works.
     <span key={rowIndex}>
       {parts}
-<<<<<<< HEAD
-      {rowIndex < rows.length - 1 ? <br /> : null}
-=======
       {rowIndex !== rows.length - 1 && <br />}
->>>>>>> 7878da75
     </span>
   );
 }
