/**
 * Copyright (c) 2017-present, Facebook, Inc.
 * All rights reserved.
 *
 * This source code is licensed under the BSD-style license found in the
 * LICENSE file in the root directory of this source tree. An additional grant
 * of patent rights can be found in the PATENTS file in the same directory.
 *
 * @flow
 * @format
 */

import type {NuclideUri} from 'nuclide-commons/nuclideUri';
import type {
  DiagnosticMessage,
  CodeActionsState,
  DescriptionsState,
} from '../../../atom-ide-diagnostics/lib/types';
import type {CodeAction} from '../../../atom-ide-code-actions/lib/types';

import * as React from 'react';
import classnames from 'classnames';
import analytics from 'nuclide-commons-atom/analytics';
import {mapUnion} from 'nuclide-commons/collection';
import {DiagnosticsMessage} from './DiagnosticsMessage';
import DiagnosticsCodeActions from './DiagnosticsCodeActions';

type DiagnosticsPopupProps = {
  messages: Array<DiagnosticMessage>,
  goToLocation: (filePath: NuclideUri, line: number) => mixed,
  fixer: (message: DiagnosticMessage) => void,
  codeActionsForMessage?: CodeActionsState,
  descriptions?: DescriptionsState,
};

function renderMessage(
  fixer: (message: DiagnosticMessage) => void,
  goToLocation: (filePath: NuclideUri, line: number) => mixed,
  codeActionsForMessage: ?CodeActionsState,
  descriptions: ?DescriptionsState,
  message: DiagnosticMessage,
  index: number,
): React.Element<any> {
  const className = classnames(
    // native-key-bindings and tabIndex=-1 are both needed to allow copying the text in the popup.
    'native-key-bindings',
    'diagnostics-popup-diagnostic',
    {
      'diagnostics-popup-error': message.type === 'Error',
      'diagnostics-popup-warning': message.type === 'Warning',
      'diagnostics-popup-info': message.type === 'Info',
    },
  );
  const codeActions = getCodeActions(message, codeActionsForMessage);
  const description = getDescription(message, descriptions);
  return (
    <div className={className} key={index} tabIndex={-1}>
      <DiagnosticsMessage
        fixer={fixer}
        goToLocation={goToLocation}
        message={message}
        description={description}>
        {codeActions && codeActions.size ? (
          <DiagnosticsCodeActions codeActions={codeActions} />
        ) : null}
      </DiagnosticsMessage>
    </div>
  );
}

function getCodeActions(
  message: DiagnosticMessage,
  codeActionsForMessage: ?CodeActionsState,
): ?Map<string, CodeAction> {
  const codeActionMaps = [];
  if (message.actions != null && message.actions.length > 0) {
    codeActionMaps.push(
      new Map(
        message.actions.map(action => {
          return [
            action.title,
            {
              async getTitle() {
                return action.title;
              },
              async apply() {
                action.apply();
              },
              dispose() {},
            },
          ];
        }),
      ),
    );
  }
  if (codeActionsForMessage) {
    const actions = codeActionsForMessage.get(message);
    if (actions != null) {
      codeActionMaps.push(actions);
    }
  }
  return codeActionMaps.length > 0 ? mapUnion(...codeActionMaps) : null;
}

function getDescription(
  message: DiagnosticMessage,
  descriptions: ?DescriptionsState,
): string {
  if (descriptions) {
    return descriptions.get(message) || '';
  }
  return '';
}

// TODO move LESS styles to nuclide-ui
<<<<<<< HEAD
export const DiagnosticsPopup = (props: DiagnosticsPopupProps) => {
  const {
    fixer,
    goToLocation,
    codeActionsForMessage,
    descriptions,
    messages,
    ...rest
  } = props;
  return (
    <div className="diagnostics-popup" {...rest}>
      {messages.map(
        renderMessage.bind(
          null,
          fixer,
          goToLocation,
          codeActionsForMessage,
          descriptions,
        ),
      )}
    </div>
  );
};
=======
export class DiagnosticsPopup extends React.Component<DiagnosticsPopupProps> {
  componentDidMount() {
    analytics.track('diagnostics-show-popup');
  }

  render() {
    const {
      fixer,
      goToLocation,
      codeActionsForMessage,
      messages,
      ...rest
    } = this.props;
    return (
      <div className="diagnostics-popup" {...rest}>
        {messages.map(
          renderMessage.bind(null, fixer, goToLocation, codeActionsForMessage),
        )}
      </div>
    );
  }
}
>>>>>>> 209bdb10
<|MERGE_RESOLUTION|>--- conflicted
+++ resolved
@@ -113,31 +113,6 @@
 }
 
 // TODO move LESS styles to nuclide-ui
-<<<<<<< HEAD
-export const DiagnosticsPopup = (props: DiagnosticsPopupProps) => {
-  const {
-    fixer,
-    goToLocation,
-    codeActionsForMessage,
-    descriptions,
-    messages,
-    ...rest
-  } = props;
-  return (
-    <div className="diagnostics-popup" {...rest}>
-      {messages.map(
-        renderMessage.bind(
-          null,
-          fixer,
-          goToLocation,
-          codeActionsForMessage,
-          descriptions,
-        ),
-      )}
-    </div>
-  );
-};
-=======
 export class DiagnosticsPopup extends React.Component<DiagnosticsPopupProps> {
   componentDidMount() {
     analytics.track('diagnostics-show-popup');
@@ -148,16 +123,22 @@
       fixer,
       goToLocation,
       codeActionsForMessage,
+      descriptions,
       messages,
       ...rest
     } = this.props;
     return (
       <div className="diagnostics-popup" {...rest}>
         {messages.map(
-          renderMessage.bind(null, fixer, goToLocation, codeActionsForMessage),
+          renderMessage.bind(
+            null,
+            fixer,
+            goToLocation,
+            codeActionsForMessage,
+            descriptions,
+          ),
         )}
       </div>
     );
   }
-}
->>>>>>> 209bdb10
+}