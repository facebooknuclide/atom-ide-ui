/**
 * Copyright (c) 2017-present, Facebook, Inc.
 * All rights reserved.
 *
 * This source code is licensed under the BSD-style license found in the
 * LICENSE file in the root directory of this source tree. An additional grant
 * of patent rights can be found in the PATENTS file in the same directory.
 *
 * @flow strict-local
 * @format
 */

import type {ActionsObservable} from 'nuclide-commons/redux-observable';
import type {Action, Store} from '../types';
import type MessageRangeTracker from '../MessageRangeTracker';
import type {TextEdit} from 'nuclide-commons-atom/text-edit';

import invariant from 'assert';
import {getLogger} from 'log4js';
import {applyTextEdits} from 'nuclide-commons-atom/text-edit';
import {arrayEqual} from 'nuclide-commons/collection';
import {Observable} from 'rxjs';
import * as Actions from './Actions';
import * as Selectors from './Selectors';

export function addProvider(
  actions: ActionsObservable<Action>,
): Observable<Action> {
  return actions.ofType(Actions.ADD_PROVIDER).mergeMap(action => {
    invariant(action.type === Actions.ADD_PROVIDER);
    const {provider} = action.payload;
    const updateActions: Observable<Action> = provider.updates.map(update =>
      Actions.updateMessages(provider, update),
    );
    const invalidationActions: Observable<Action> = provider.invalidations.map(
      invalidation => Actions.invalidateMessages(provider, invalidation),
    );
    const removed = actions
      .filter(
        a =>
          a.type === Actions.REMOVE_PROVIDER && a.payload.provider === provider,
      )
      .take(1);
    return Observable.merge(updateActions, invalidationActions).takeUntil(
      removed,
    );
  });
}

/**
 * Applies fixes. This epic is only for side-effects, so it returns `Observable<empty>`.
 */
export function applyFix(
  actions: ActionsObservable<Action>,
  store: Store,
  extras: {messageRangeTracker: MessageRangeTracker},
): Observable<Action> {
  const {messageRangeTracker} = extras;

  // Map both type of "apply fix" actions to the same shape. This probably indicates that we don't
  // actually need two different action types.
  const messagesStream = Observable.merge(
    actions.ofType(Actions.APPLY_FIX).map(action => {
      invariant(action.type === Actions.APPLY_FIX);
      const {message} = action.payload;
      return [message];
    }),
    actions.ofType(Actions.APPLY_FIXES_FOR_FILE).map(action => {
      invariant(action.type === Actions.APPLY_FIXES_FOR_FILE);
      // TODO: Be consistent about file/filePath/path.
      const {file: filePath} = action.payload;
      return Selectors.getFileMessages(store.getState(), filePath);
    }),
  );

  return messagesStream
    .filter(messages => messages.length !== 0)
    .map(messages => {
      // We know that all of the messages have the same path based on the actions above, so just
      // grab it from the first message.
      const {filePath} = messages[0];
      invariant(filePath != null);

      // Get the fixes for each message.
      const messagesWithFixes = messages.filter(msg => msg.fix != null);
      const fixes: Array<TextEdit> = [];
      for (const message of messagesWithFixes) {
        const range = messageRangeTracker.getCurrentRange(message);
        if (range == null) {
          break;
        }
        fixes.push({...message.fix, oldRange: range});
      }

      const succeeded =
        messagesWithFixes.length === fixes.length &&
        applyTextEdits(filePath, ...fixes);
      if (succeeded) {
        return Actions.fixesApplied(filePath, new Set(messagesWithFixes));
      }
      return Actions.fixFailed();
    });
}

export function notifyOfFixFailures(
  actions: ActionsObservable<Action>,
): Observable<empty> {
  return actions
    .ofType(Actions.FIX_FAILED)
    .do(() => {
      atom.notifications.addWarning(
        'Failed to apply fix. Try saving to get fresh results and then try again.',
      );
    })
    .ignoreElements();
}

function forkJoinArray<T>(
  sources: Array<Observable<T> | Promise<T>>,
): Observable<Array<T>> {
  // $FlowFixMe: Needs a specialization for arrays
  return Observable.forkJoin(...sources);
}

export function fetchCodeActions(
  actions: ActionsObservable<Action>,
  store: Store,
): Observable<Action> {
  // TODO(hansonw): Until we have have a UI for it, only handle one request at a time.
  return actions
    .ofType(Actions.FETCH_CODE_ACTIONS)
    .distinctUntilChanged((x, y) => {
      invariant(x.type === Actions.FETCH_CODE_ACTIONS);
      invariant(y.type === Actions.FETCH_CODE_ACTIONS);
      return (
        x.payload.editor === y.payload.editor &&
        arrayEqual(x.payload.messages, y.payload.messages)
      );
    })
    .switchMap(action => {
      invariant(action.type === Actions.FETCH_CODE_ACTIONS);
      const {codeActionFetcher} = store.getState();
      if (codeActionFetcher == null) {
        return Observable.empty();
      }
      const {messages, editor} = action.payload;
      return forkJoinArray(
        messages.map(message =>
          Observable.defer(() => {
            // Skip fetching code actions if the diagnostic already includes them.
            if (message.actions != null && message.actions.length > 0) {
              return Promise.resolve([]);
            } else {
              return codeActionFetcher.getCodeActionForDiagnostic(
                message,
                editor,
              );
            }
          })
            .switchMap(codeActions => {
              return codeActions.length === 0
                ? // forkJoin emits nothing for empty arrays.
                  Observable.of([])
                : forkJoinArray(
                    // Eagerly fetch the titles so that they're immediately usable in a UI.
                    codeActions.map(async codeAction => [
                      await codeAction.getTitle(),
                      codeAction,
                    ]),
                  );
            })
            .map(codeActions => [message, new Map(codeActions)]),
        ),
      )
<<<<<<< HEAD
      .catch(err => {
        getLogger('atom-ide-diagnostics').error(
          `Error fetching code actions for ${messages[0].filePath}`,
          err,
        );
        return Observable.empty();
      });
  });
}

export function fetchDescriptions(
  actions: ActionsObservable<Action>,
  store: Store,
): Observable<Action> {
  return actions.ofType(Actions.FETCH_DESCRIPTIONS).switchMap(action => {
    invariant(action.type === Actions.FETCH_DESCRIPTIONS);
    const {messages, keepDescriptions} = action.payload;
    const existingDescriptions = store.getState().descriptions;
    return forkJoinArray(
      messages.map(message =>
        Observable.defer(() => {
          if (existingDescriptions.has(message)) {
            return Promise.resolve(existingDescriptions.get(message));
          } else if (typeof message.description === 'function') {
            return Promise.resolve(message.description());
          } else {
            return Promise.resolve(message.description);
          }
        })
          .map(description => [message, description || ''])
          .catch(err => {
            getLogger('atom-ide-diagnostics').error(
              `Error fetching description for ${message.filePath}`,
              err,
            );
            return Observable.empty();
          }),
      ),
    ).map(descriptions =>
      // keep updates to the store minimal to reduce re-renders of the diagnostics table.
      Actions.setDescriptions(new Map(descriptions), keepDescriptions),
    );
  });
=======
        .map(codeActionsForMessage =>
          Actions.setCodeActions(new Map(codeActionsForMessage)),
        )
        .catch(err => {
          getLogger('atom-ide-diagnostics').error(
            `Error fetching code actions for ${messages[0].filePath}`,
            err,
          );
          return Observable.empty();
        });
    });
>>>>>>> d5e3663b
}<|MERGE_RESOLUTION|>--- conflicted
+++ resolved
@@ -172,15 +172,17 @@
             .map(codeActions => [message, new Map(codeActions)]),
         ),
       )
-<<<<<<< HEAD
-      .catch(err => {
-        getLogger('atom-ide-diagnostics').error(
-          `Error fetching code actions for ${messages[0].filePath}`,
-          err,
-        );
-        return Observable.empty();
-      });
-  });
+        .map(codeActionsForMessage =>
+          Actions.setCodeActions(new Map(codeActionsForMessage)),
+        )
+        .catch(err => {
+          getLogger('atom-ide-diagnostics').error(
+            `Error fetching code actions for ${messages[0].filePath}`,
+            err,
+          );
+          return Observable.empty();
+        });
+    });
 }
 
 export function fetchDescriptions(
@@ -216,17 +218,4 @@
       Actions.setDescriptions(new Map(descriptions), keepDescriptions),
     );
   });
-=======
-        .map(codeActionsForMessage =>
-          Actions.setCodeActions(new Map(codeActionsForMessage)),
-        )
-        .catch(err => {
-          getLogger('atom-ide-diagnostics').error(
-            `Error fetching code actions for ${messages[0].filePath}`,
-            err,
-          );
-          return Observable.empty();
-        });
-    });
->>>>>>> d5e3663b
 }